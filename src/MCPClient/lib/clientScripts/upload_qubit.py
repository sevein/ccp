--- conflicted
+++ resolved
@@ -213,15 +213,7 @@
 
     # Build URL (expected sth like http://localhost/ica-atom/index.php)
     atom_url_prefix = ";" if data.version == 1 else ""
-<<<<<<< HEAD
-    deposit_url = "{}/{}sword/deposit/{}".format(
-        data.url,
-        atom_url_prefix,
-        target,
-    )
-=======
     deposit_url = f"{data.url}/{atom_url_prefix}sword/deposit/{target}"
->>>>>>> b96b5871
 
     # Auth and request!
     log("About to deposit to: %s" % data.url)
