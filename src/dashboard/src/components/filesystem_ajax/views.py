# This file is part of Archivematica.
#
# Copyright 2010-2013 Artefactual Systems Inc. <http://artefactual.com>
#
# Archivematica is free software: you can redistribute it and/or modify
# it under the terms of the GNU Affero General Public License as published by
# the Free Software Foundation, either version 3 of the License, or
# (at your option) any later version.
#
# Archivematica is distributed in the hope that it will be useful,
# but WITHOUT ANY WARRANTY; without even the implied warranty of
# MERCHANTABILITY or FITNESS FOR A PARTICULAR PURPOSE.  See the
# GNU General Public License for more details.
#
# You should have received a copy of the GNU General Public License
# along with Archivematica.  If not, see <http://www.gnu.org/licenses/>.

import base64
import errno
import os
import logging
import re
import shutil
import sys
import tempfile
import uuid

from django.conf import settings as django_settings
from django.db import connection, IntegrityError
from django.db.models import Q
import django.http
import django.template.defaultfilters

import requests

from components import helpers
import components.filesystem_ajax.helpers as filesystem_ajax_helpers
from main import models

import archivematicaFunctions
import databaseFunctions
import storageService as storage_service

# for unciode sorting support
import locale
locale.setlocale(locale.LC_ALL, '')

logger = logging.getLogger('archivematica.dashboard')

SHARED_DIRECTORY_ROOT = helpers.get_server_config_value('sharedDirectory')
ACTIVE_TRANSFER_DIR = os.path.join(SHARED_DIRECTORY_ROOT, 'watchedDirectories', 'activeTransfers')
ORIGINAL_DIR = os.path.join(SHARED_DIRECTORY_ROOT, 'www', 'AIPsStore', 'transferBacklog', 'originals')

DEFAULT_BACKLOG_PATH = 'originals/'
DEFAULT_ARRANGE_PATH = '/arrange/'

TRANSFER_TYPE_DIRECTORIES = {
    'standard': 'standardTransfer',
    'unzipped bag': 'baggitDirectory',
    'zipped bag': 'baggitZippedDirectory',
    'dspace': 'Dspace',
    'maildir': 'maildir',
    'TRIM': 'TRIM'
}


def _prepare_browse_response(response):
    """
    Additional common processing before passing a browse response back to JS.

    Input should be a dictionary with keys 'entries', 'directories' and 'properties'.

    'entries' is a list of strings, one for each entry in that directory, both file-like and folder-like.
    'directories' is a list of strings for each folder-like entry. Each entry should also be listed in 'entries'.
    'properties' is an optional dictionary that may contain additional information for the entries.  Keys are the entry name found in 'entries', values are a dictionary containing extra information. 'properties' may not contain all values from 'entries'.

    Output will be the input dictionary with the following transforms applied:
    * All filenames will be base64 encoded
    * 'properties' dicts may have a new entry of 'display_string' with relevant information to display to the user.

    :param dict response: Dict response from a browse call. See above.
    :return: Dict response ready to be returned to file-browser JS.
    """
    # Generate display string based on properties
    for entry, prop in response.get('properties', {}).iteritems():
        logger.debug('Properties for %s: %s', entry, prop)
        if 'levelOfDescription' in prop:
            prop['display_string'] = prop['levelOfDescription']
        elif 'object count' in prop:
            prop['display_string'] = '{} objects'.format(prop['object count'])
        elif 'size' in prop:
            prop['display_string'] = django.template.defaultfilters.filesizeformat(prop['size'])

    response['entries'] = map(base64.b64encode, response['entries'])
    response['directories'] = map(base64.b64encode, response['directories'])
    response['properties'] = {base64.b64encode(k): v for k, v in response.get('properties', {}).iteritems()}

    return response

def directory_children_proxy_to_storage_server(request, location_uuid, basePath=False):
    path = ''
    if (basePath):
        path = base64.b64decode(basePath)
    path = path + base64.b64decode(request.GET.get('base_path', ''))
    path = path + base64.b64decode(request.GET.get('path', ''))

    response = storage_service.browse_location(location_uuid, path)
    response = _prepare_browse_response(response)

    return helpers.json_response(response)

def contents(request):
    path = request.GET.get('path', '/home')
    response = filesystem_ajax_helpers.directory_to_dict(path)
    return helpers.json_response(response)

def arrange_contents(request, path=None):
    if path is None:
        path = request.GET.get('path')
        try:
            base_path = base64.b64decode(path)
        except TypeError:
            response = {
                'success': False,
                'message': 'Could not base64-decode provided path: {}'.format(path),
            }
            return helpers.json_response(response, status_code=400)
    else:
        base_path = path

    # Must indicate that base_path is a folder by ending with /
    if not base_path.endswith('/'):
        base_path += '/'

    if not base_path.startswith(DEFAULT_ARRANGE_PATH):
        base_path = DEFAULT_ARRANGE_PATH

    # Query SIP Arrangement for results
    # Get all the paths that are not in SIPs and start with base_path.  We don't
    # need the objects, just the arrange_path
    paths = models.SIPArrange.objects.filter(sip_created=False).filter(aip_created=False).filter(arrange_path__startswith=base_path).order_by('arrange_path')

    if len(paths) == 0 and base_path != DEFAULT_ARRANGE_PATH:
        response = {
            'success': False,
            'message': 'No files or directories found under path "{}"'.format(base_path)
        }
        return helpers.json_response(response, status_code=404)

    # Convert the response into an entries [] and directories []
    # 'entries' contains everything (files and directories)
    entries = set()
    directories = set()
    properties = {}
    for item in paths:
        # Strip common prefix
        path_parts = item.arrange_path.replace(base_path, '', 1).split('/')
        entry = path_parts[0]
        if not entry:
            continue
        entries.add(entry)
        # Specify level of description if set
        if item.level_of_description:
            properties[entry] = properties.get(entry, {})  # Default empty dict
            # Don't overwrite if already exists
            properties[entry]['levelOfDescription'] = properties[entry].get('levelOfDescription') or item.level_of_description
        if len(path_parts) > 1:  # Path is a directory
            directories.add(entry)
            # Don't add directories to the object count
            if path_parts[-1]:
                properties[entry] = properties.get(entry, {})  # Default empty dict
                properties[entry]['object count'] = properties[entry].get('object count', 0) + 1  # Increment object count

    response = {'entries': list(entries), 'directories': list(directories), 'properties': properties}
    response = _prepare_browse_response(response)

    return helpers.json_response(response)


<<<<<<< HEAD
def delete(request):
    try:
        filepath = request.POST['filepath']
    except KeyError:
        response = {
            'success': False,
            'message': 'No filepath to delete was provided!'
        }
        return helpers.json_response(response, status_code=400)
    filepath = os.path.join('/', filepath)
    error = filesystem_ajax_helpers.check_filepath_exists(filepath)

    if error == None:
        if os.path.isdir(filepath):
            try:
                shutil.rmtree(filepath)
            except Exception:
                logging.exception('Error deleting directory {}'.format(filepath))
                error = 'Error attempting to delete directory.'
        else:
            os.remove(filepath)

    # if deleting from originals, delete ES data as well
    if ORIGINAL_DIR in filepath and filepath.index(ORIGINAL_DIR) == 0:
        transfer_uuid = _find_uuid_of_transfer_in_originals_directory_using_path(filepath)
        if transfer_uuid != None:
            elasticSearchFunctions.connect_and_remove_backlog_transfer_files(transfer_uuid)

    if error is not None:
        response = {
            'message': error,
            'error': True,
        }
        status_code = 400
    else:
        response = {'message': 'Delete successful.'}
        status_code = 200

    return helpers.json_response(response, status_code=status_code)

=======
def delete_arrange(request, filepath=None):
    if filepath is None:
        try:
            filepath = base64.b64decode(request.POST['filepath'])
        except KeyError:
            response = {
                'success': False,
                'message': 'No filepath to delete was provided!'
            }
            return helpers.json_response(response, status_code=400)
>>>>>>> 8e49b8bd

    # Delete access mapping if found
    models.SIPArrangeAccessMapping.objects.filter(arrange_path=filepath).delete()
    models.SIPArrange.objects.filter(arrange_path__startswith=filepath).delete()
    return helpers.json_response({'message': 'Delete successful.'})


def start_transfer_logged_in(request):
    """
    Endpoint for starting a transfer if logged in and calling from the dashboard.
    """
    if request.method not in ('POST',):
        return django.http.HttpResponseNotAllowed(['POST'])

    transfer_name = archivematicaFunctions.unicodeToStr(request.POST.get('name', ''))
    transfer_type = archivematicaFunctions.unicodeToStr(request.POST.get('type', ''))
    accession = archivematicaFunctions.unicodeToStr(request.POST.get('accession', ''))
    # Note that the path may contain arbitrary, non-unicode characters,
    # and hence is POSTed to the server base64-encoded
    paths = request.POST.getlist('paths[]', [])
    paths = [base64.b64decode(path) for path in paths]
    row_ids = request.POST.getlist('row_ids[]', [])
    try:
        response = start_transfer(transfer_name, transfer_type, accession, paths, row_ids)
    except ValueError as e:
        return helpers.json_response({'error': True, 'message': str(e)}, status_code=400)
    except storage_service.StorageServiceError as e:
        return helpers.json_response({'error': True, 'message': str(e)}, status_code=500)
    else:
        return helpers.json_response(response)


def start_transfer(transfer_name, transfer_type, accession, paths, row_ids):
    """
    Start a new transfer.

    :param str transfer_name: Name of new transfer.
    :param str transfer_type: Type of new transfer. From TRANSFER_TYPE_DIRECTORIES.
    :param str accession: Accession number of new transfer.
    :param list paths: List of <location_uuid>:<relative_path> to be copied into the new transfer. Location UUIDs should be associated with this pipeline, and relative path should be relative to the location.
    :param list row_ids: ID of the associated TransferMetadataSet for disk image ingest.
    :returns: Dict with {'message': <message>, ['error': True, 'path': <path>]}.  Error is a boolean, present and True if there is an error.  Message describes the success or failure. Path is populated if there is no error.
    """
    if not transfer_name:
        raise ValueError('No transfer name provided.')
    if not paths:
        raise ValueError('No path provided.')

    # Create temp directory that everything will be copied into
    temp_base_dir = os.path.join(SHARED_DIRECTORY_ROOT, 'tmp')
    temp_dir = tempfile.mkdtemp(dir=temp_base_dir)
    os.chmod(temp_dir, 0o770)  # Needs to be writeable by the SS

    for i, path in enumerate(paths):
        index = i + 1  # so transfers start from 1, not 0
        # Don't suffix the first transfer component, only subsequent ones
        if index > 1:
            target = transfer_name + '_' + str(index)
        else:
            target = transfer_name
        row_id = row_ids[i]

        if helpers.file_is_an_archive(path):
            transfer_dir = temp_dir
            filepath = os.path.join(temp_dir, os.path.basename(path))
        else:
            path = os.path.join(path, '.')  # Copy contents of dir but not dir
            transfer_dir = os.path.join(temp_dir, target)
            filepath = os.path.join(temp_dir, target)

        transfer_relative = transfer_dir.replace(SHARED_DIRECTORY_ROOT, '', 1)
        copy_from_transfer_sources([path], transfer_relative)

        try:
            destination = copy_to_start_transfer(filepath=filepath,
                type=transfer_type, accession=accession,
                transfer_metadata_set_row_uuid=row_id)
        except Exception:
            logger.exception("Error copying %s to start of transfer", filepath)
            raise storage_service.StorageServiceError('Error copying {} to start of transfer.'.format(filepath))

    shutil.rmtree(temp_dir)
    return {'message': 'Copy successful.', 'path': destination}


def copy_to_start_transfer(filepath='', type='', accession='', transfer_metadata_set_row_uuid=''):
    error = filesystem_ajax_helpers.check_filepath_exists(filepath)

    if error is None:
        # confine destination to subdir of originals
        basename = os.path.basename(filepath)

        # default to standard transfer
        type_subdir = TRANSFER_TYPE_DIRECTORIES.get(type, 'standardTransfer')
        destination = os.path.join(ACTIVE_TRANSFER_DIR, type_subdir, basename)
        destination = helpers.pad_destination_filepath_if_it_already_exists(destination)

        # Ensure directories end with a trailing /
        if os.path.isdir(filepath):
            destination = os.path.join(destination, '')

        # If we need to pass additional data to the Transfer, create the object here instead of letting MCPClient create it
        if accession != '' or transfer_metadata_set_row_uuid != '':
            temp_uuid = str(uuid.uuid4())
            mcp_destination = destination.replace(os.path.join(SHARED_DIRECTORY_ROOT, ''), '%sharedPath%')
            kwargs = {
                "uuid": temp_uuid,
                "accessionid": accession,
                "currentlocation": mcp_destination
            }

            # Even if a UUID is passed, there might not be a row with
            # that UUID yet - for instance, if the user opened an edit
            # form but did not save any metadata for that row.
            if transfer_metadata_set_row_uuid:
                try:
                    row = models.TransferMetadataSet.objects.get(
                        id=transfer_metadata_set_row_uuid
                    )
                    kwargs["transfermetadatasetrow"] = row
                except models.TransferMetadataSet.DoesNotExist:
                    pass

            transfer = models.Transfer.objects.create(**kwargs)
            transfer.save()

        try:
            shutil.move(filepath, destination)
        except (OSError, shutil.Error) as e:
            error = 'Error copying from ' + filepath + ' to ' + destination + '. (' + str(e) + ')'

    if error:
        raise Exception(error)
    return destination


def create_arranged_sip(staging_sip_path, files, sip_uuid):
    shared_dir = helpers.get_server_config_value('sharedDirectory')
    staging_sip_path = staging_sip_path.lstrip('/')
    staging_abs_path = os.path.join(shared_dir, staging_sip_path)

    # Create SIP object
    sip_name = staging_sip_path.split('/')[1]
    sip_path = os.path.join(shared_dir, 'watchedDirectories', 'SIPCreation', 'SIPsUnderConstruction', sip_name)
    currentpath = sip_path.replace(shared_dir, '%sharedPath%', 1) + '/'
    sip_path = helpers.pad_destination_filepath_if_it_already_exists(sip_path)
    try:
        sip = models.SIP.objects.get(uuid=sip_uuid)
    except models.SIP.DoesNotExist:
        # Create a SIP object if none exists
        databaseFunctions.createSIP(currentpath, sip_uuid)
    else:
        # Update the already-created SIP with its path
        if sip.currentpath is not None:
            return "Provided SIP UUID ({}) belongs to an already-started SIP!".format(sip_uuid)
        sip.currentpath = currentpath
        sip.save()

    # Update currentLocation of files
    for file_ in files:
        if file_.get('uuid'):
            # Strip 'arrange/sip_name' from file path
            in_sip_path = '/'.join(file_['destination'].split('/')[2:])
            currentlocation = '%SIPDirectory%'+ in_sip_path
            models.File.objects.filter(uuid=file_['uuid']).update(sip=sip_uuid, currentlocation=currentlocation)

    # Create directories for logs and metadata, if they don't exist
    for directory in ('logs', 'metadata', os.path.join('metadata', 'submissionDocumentation')):
        try:
            os.mkdir(os.path.join(staging_abs_path, directory))
        except os.error as exception:
            if exception.errno != errno.EEXIST:
                raise

    # Add log of original location and new location of files
    arrange_log = os.path.join(staging_abs_path, 'logs', 'arrange.log')
    with open(arrange_log, 'w') as f:
        log = ('%s -> %s\n' % (file_['source'], file_['destination']) for file_ in files if file_.get('uuid'))
        f.writelines(log)

    # Move to watchedDirectories/SIPCreation/SIPsUnderConstruction
    logger.info('create_arranged_sip: move from %s to %s', staging_abs_path, sip_path)
    shutil.move(src=staging_abs_path, dst=sip_path)


def copy_from_arrange_to_completed(request, filepath=None, sip_uuid=None):
    """ Create a SIP from the information stored in the SIPArrange table.

    Get all the files in the new SIP, and all their associated metadata, and
    move to the processing space.  Create needed database entries for the SIP
    and start the microservice chain.
    """
    error = None
    if filepath is None:
        filepath = base64.b64decode(request.POST.get('filepath', ''))
    logger.info('copy_from_arrange_to_completed: filepath: %s', filepath)
    # can optionally pass in the UUID to an unstarted SIP entity
    if sip_uuid is None:
        sip_uuid = request.POST.get('uuid')
    # if sip_uuid is None here, it will be created later,
    # but we want to sanity-check provided values at this point.
    if sip_uuid is not None:
        try:
            uuid.UUID(sip_uuid)
        except ValueError:
            response = {
                'message': "Provided UUID ({}) isn't a valid UUID!".format(sip_uuid),
                'error': True,
            }
            return helpers.json_response(response, status_code=400)

    # Error checking
    if not filepath.startswith(DEFAULT_ARRANGE_PATH):
        # Must be in DEFAULT_ARRANGE_PATH
        error = '{} is not in {}'.format(filepath, DEFAULT_ARRANGE_PATH)
    elif not filepath.endswith('/'):
        # Must be a directory (end with /)
        error = '{} is not a directory'.format(filepath)
    else:
        # Filepath is prefix on arrange_path in SIPArrange
        sip_name = os.path.basename(filepath.rstrip('/'))
        staging_sip_path = os.path.join('staging', sip_name, '')
        logger.debug('copy_from_arrange_to_completed: staging_sip_path: %s', staging_sip_path)
        # Fetch all files with 'filepath' as prefix, and have a source path
        arrange = models.SIPArrange.objects.filter(sip_created=False).filter(arrange_path__startswith=filepath)
        arrange_files = arrange.filter(original_path__isnull=False)

        # Collect file information.  Change path to be in staging, not arrange
        files = []
        for arranged_file in arrange_files:
            files.append(
                {'source': arranged_file.original_path.lstrip('/'),
                 'destination': arranged_file.arrange_path.replace(
                    filepath, staging_sip_path, 1),
                 'uuid': arranged_file.file_uuid,
                }
            )
            # Get transfer folder name
            transfer_name = arranged_file.original_path.replace(
                DEFAULT_BACKLOG_PATH, '', 1).split('/', 1)[0]
            # Copy metadata & logs to completedTransfers, where later scripts expect
            for directory in ('logs', 'metadata'):
                file_ = {
                    'source': os.path.join(
                        DEFAULT_BACKLOG_PATH, transfer_name, directory, '.'),
                    'destination': os.path.join(
                        'watchedDirectories', 'SIPCreation',
                        'completedTransfers', transfer_name, directory, '.'),
                }
                if file_ not in files:
                    files.append(file_)

        logger.debug('copy_from_arrange_to_completed: files: %s', files)
        # Move files from backlog to local staging path
        (sip, error) = storage_service.get_files_from_backlog(files)

        if error is None:
            # Create SIP object
            if sip_uuid is None:
                sip_uuid = str(uuid.uuid4())
            error = create_arranged_sip(staging_sip_path, files, sip_uuid)

        if error is None:
            for arranged_entry in arrange:
                # Update arrange_path to be relative to new SIP's objects
                # Use normpath to strip trailing / from directories
                relative_path = arranged_entry.arrange_path.replace(filepath, '', 1)
                if relative_path == 'objects/':
                    # If objects directory created manually, delete it as we
                    # don't want the LoD for it, and it's not needed elsewhere
                    arranged_entry.delete()
                    continue
                relative_path = relative_path.replace('objects/', '', 1)
                relative_path = os.path.normpath(relative_path)
                arranged_entry.arrange_path = relative_path
                arranged_entry.sip_id = sip_uuid
                arranged_entry.sip_created = True
                arranged_entry.save()

    if error is not None:
        response = {
            'message': str(error),
            'error': True,
        }
        status_code = 400
    else:
        response = {'message': 'SIP created.'}
        status_code = 201

    return helpers.json_response(response, status_code=status_code)
<<<<<<< HEAD
=======


def create_arrange_directory(path):
    if path.startswith(DEFAULT_ARRANGE_PATH):
        models.SIPArrange.objects.get_or_create(
            original_path=None,
            arrange_path=os.path.join(path, ''), # ensure ends with /
            file_uuid=None,
        )
    else:
        raise ValueError('Directory is not within the arrange directory.')
>>>>>>> 8e49b8bd


def create_directory_within_arrange(request):
    """ Creates a directory entry in the SIPArrange table.

    path: GET parameter, path to directory in DEFAULT_ARRANGE_PATH to create
    """
    error = None

    path = base64.b64decode(request.POST.get('path', ''))

    if path:
        try:
            create_arrange_directory(path)
        except ValueError as e:
            error = str(e)

    if error is not None:
        response = {
            'message': error,
            'error': True,
        }
        status_code = 409
    else:
        response = {'message': 'Creation successful.'}
        status_code = 201

    return helpers.json_response(response, status_code=status_code)
<<<<<<< HEAD

def move_within_arrange(request):
    """ Move files/folders within SIP Arrange.

    source path is in GET parameter 'filepath'
    destination path is in GET parameter 'destination'.
=======
>>>>>>> 8e49b8bd


def move_files_within_arrange(sourcepath, destination):
    if not (sourcepath.startswith(DEFAULT_ARRANGE_PATH) and destination.startswith(DEFAULT_ARRANGE_PATH)):
        raise ValueError('{} and {} must be inside {}'.format(sourcepath, destination, DEFAULT_ARRANGE_PATH))
    elif destination.endswith('/'):  # destination is a directory
        if sourcepath.endswith('/'):  # source is a directory
            folder_contents = models.SIPArrange.objects.filter(arrange_path__startswith=sourcepath)
            # Strip the last folder off sourcepath, but leave a trailing /, so
            # we retain the folder name when we move the files.
            source_parent = '/'.join(sourcepath.split('/')[:-2])+'/'
            for entry in folder_contents:
                entry.arrange_path = entry.arrange_path.replace(source_parent,destination,1)
                entry.save()
        else:  # source is a file
            models.SIPArrange.objects.filter(arrange_path=sourcepath).update(arrange_path=destination+os.path.basename(sourcepath))
    else:  # destination is a file (this should have been caught by JS)
<<<<<<< HEAD
        error = 'You cannot drag and drop onto a file.'

    if error is not None:
        response = {
            'message': error,
            'error': True,
        }
        status_code = 400
    else:
        response = {'message': 'SIP files successfully moved.'}
        status_code = 200

    return helpers.json_response(response, status_code=status_code)

def _find_uuid_of_transfer_in_originals_directory_using_path(transfer_path):
    transfer_basename = transfer_path.replace(ORIGINAL_DIR, '').split('/')[1]

    # use lookup path to cleanly find UUID
    lookup_path = '%sharedPath%www/AIPsStore/transferBacklog/originals/' + transfer_basename + '/'
    cursor = connection.cursor()
    sql = 'SELECT unitUUID FROM transfersAndSIPs WHERE currentLocation=%s LIMIT 1'
    cursor.execute(sql, (lookup_path, ))
    possible_uuid_data = cursor.fetchone()

    # if UUID valid in system found, remove it
    if possible_uuid_data:
        return possible_uuid_data[0]
    else:
        return None
=======
        raise ValueError('You cannot drag and drop onto a file.')
>>>>>>> 8e49b8bd


def _get_arrange_directory_tree(backlog_uuid, original_path, arrange_path):
    """ Fetches all the children of original_path from backlog_uuid and creates
    an identical tree in arrange_path.

    Helper function for copy_to_arrange.
    """
    # TODO Use ElasticSearch, since that's where we're getting the original info from now?  Could be easier to get file UUID that way
    ret = []
    browse = storage_service.browse_location(backlog_uuid, original_path)

    # Add everything that is not a directory (ie that is a file)
    entries = [e for e in browse['entries'] if e not in browse['directories']]
    for entry in entries:
        if entry not in ('processingMCP.xml'):
            path = os.path.join(original_path, entry)
            relative_path = path.replace(DEFAULT_BACKLOG_PATH, '', 1)
            try:
                file_info = storage_service.get_file_metadata(relative_path=relative_path)[0]
            except storage_service.ResourceNotFound:
                logger.warning('No file information returned from the Storage Service for file at relative_path: %s', relative_path)
                raise
            file_uuid = file_info['fileuuid']
            transfer_uuid = file_info['sipuuid']
            ret.append(
                {'original_path': path,
                 'arrange_path': os.path.join(arrange_path, entry),
                 'file_uuid': file_uuid,
                 'transfer_uuid': transfer_uuid
                })

    # Add directories and recurse, adding their children too
    for directory in browse['directories']:
        original_dir = os.path.join(original_path, directory, '')
        arrange_dir = os.path.join(arrange_path, directory, '')
        # Don't fetch metadata or logs dirs
        # TODO only filter if the children of a SIP ie /arrange/sipname/metadata
        if not directory in ('metadata', 'logs'):
            ret.append({'original_path': None,
                        'arrange_path': arrange_dir,
                        'file_uuid': None,
                        'transfer_uuid': None})
            ret.extend(_get_arrange_directory_tree(backlog_uuid, original_dir, arrange_dir))

    return ret


def copy_files_to_arrange(sourcepath, destination):
    sourcepath = sourcepath.lstrip('/')  # starts with 'originals/', not '/originals/'
    # Insert each file into the DB

    # Lots of error checking:
    if not sourcepath or not destination:
        raise ValueError("GET parameter 'filepath' or 'destination' was blank.")
    if not destination.startswith(DEFAULT_ARRANGE_PATH):
        raise ValueError('{} must be in arrange directory.'.format(destination))
    # If drop onto a file, drop it into its parent directory instead
    if not destination.endswith('/'):
        destination = os.path.dirname(destination)
    try:
        leaf_dir = sourcepath.split('/')[-2]
    except IndexError:
        leaf_dir = ''
    # Files cannot go into the top level folder,
    # and neither can the "objects" directory
    if destination == DEFAULT_ARRANGE_PATH and not (sourcepath.endswith('/') or leaf_dir == 'objects'):
<<<<<<< HEAD
        error = '{} must go in a SIP, cannot be dropped onto {}'.format(
            sourcepath, DEFAULT_ARRANGE_PATH)

    # Create new SIPArrange entry for each object being copied over
    if not error:
        # IDEA memoize the backlog location?
        backlog_uuid = storage_service.get_location(purpose='BL')[0]['uuid']
        to_add = []

        # Construct the base arrange_path differently for files vs folders
        if sourcepath.endswith('/'):
            # If dragging objects/ folder, actually move the contents of (not
            # the folder itself)
            if leaf_dir == 'objects':
                arrange_path = os.path.join(destination, '')
            else:
                # Strip UUID from transfer name
                uuid_regex = r'-[\w]{8}(-[\w]{4}){3}-[\w]{12}$'
                leaf_dir = re.sub(uuid_regex, '', leaf_dir)
                arrange_path = os.path.join(destination, leaf_dir) + '/'
                to_add.append({'original_path': None,
                   'arrange_path': arrange_path,
                   'file_uuid': None,
                   'transfer_uuid': None
                })
            to_add.extend(_get_arrange_directory_tree(backlog_uuid, sourcepath, arrange_path))
=======
        raise ValueError('{} must go in a SIP, cannot be dropped onto {}'.format(
                         sourcepath, DEFAULT_ARRANGE_PATH))

    # Create new SIPArrange entry for each object being copied over
    # IDEA memoize the backlog location?
    backlog_uuid = storage_service.get_location(purpose='BL')[0]['uuid']
    to_add = []

    # Construct the base arrange_path differently for files vs folders
    if sourcepath.endswith('/'):
        # If dragging objects/ folder, actually move the contents of (not
        # the folder itself)
        if leaf_dir == 'objects':
            arrange_path = os.path.join(destination, '')
>>>>>>> 8e49b8bd
        else:
            # Strip UUID from transfer name
            uuid_regex = r'-[\w]{8}(-[\w]{4}){3}-[\w]{12}$'
            leaf_dir = re.sub(uuid_regex, '', leaf_dir)
            arrange_path = os.path.join(destination, leaf_dir) + '/'
            to_add.append({'original_path': None,
               'arrange_path': arrange_path,
               'file_uuid': None,
               'transfer_uuid': None
            })
        try:
            to_add.extend(_get_arrange_directory_tree(backlog_uuid, sourcepath, arrange_path))
        except storage_service.ResourceNotFound as e:
            raise ValueError('Storage Service failed with the message: {}'.format(str(e)))
    else:
        arrange_path = os.path.join(destination, os.path.basename(sourcepath))
        relative_path = sourcepath.replace(DEFAULT_BACKLOG_PATH, '', 1)
        try:
            file_info = storage_service.get_file_metadata(relative_path=relative_path)[0]
        except storage_service.ResourceNotFound:
            raise ValueError('No file information returned from the Storage Service for file at relative_path: {}'.format(relative_path))
        file_uuid = file_info.get('fileuuid')
        transfer_uuid = file_info.get('sipuuid')
        to_add.append({'original_path': sourcepath,
           'arrange_path': arrange_path,
           'file_uuid': file_uuid,
           'transfer_uuid': transfer_uuid
        })

    logger.info('copy_to_arrange: arrange_path: {}'.format(arrange_path))
    logger.debug('copy_to_arrange: files to be added: {}'.format(to_add))

    for entry in to_add:
        try:
            # TODO enforce uniqueness on arrange panel?
            models.SIPArrange.objects.create(
                original_path=entry['original_path'],
                arrange_path=entry['arrange_path'],
                file_uuid=entry['file_uuid'],
                transfer_uuid=entry['transfer_uuid'],
            )
        except IntegrityError:
            # FIXME Expecting this to catch duplicate original_paths, which
            # we want to ignore since a file can only be in one SIP.  Needs
            # to be updated not to ignore other classes of IntegrityErrors.
            logger.exception('Integrity error inserting: %s', entry)


def copy_to_arrange(request, sourcepath=None, destination=None):
    """ Add files to in-progress SIPs being arranged.
    Files being copied can be located in either the backlog or in another SIP being arranged.

    sourcepath: GET parameter, path relative to this pipelines backlog. Leading
        '/'s are stripped
    destination: GET parameter, path within arrange folder, should start with
        DEFAULT_ARRANGE_PATH ('/arrange/')
    """
    # Insert each file into the DB

    if sourcepath is None:
        sourcepath = base64.b64decode(request.POST.get('filepath', ''))
    if destination is None:
        destination = base64.b64decode(request.POST.get('destination', ''))
    logger.info('copy_to_arrange: sourcepath: {}'.format(sourcepath))
    logger.info('copy_to_arrange: destination: {}'.format(destination))

    try:
        # The DEFAULT_BACKLOG_PATH constant is missing a leading slash for
        # historical reasons; TODO change this at some point.
        # External paths passed into these views are in the format
        # /originals/, whereas copy_from_arrange_to_completed constructs
        # paths without a leading slash as an implementation detail
        # (to communicate with the Storage Service).
        # Possibly the constant used to refer to externally-constructed
        # paths and the one used solely internally should be two different
        # constants.
        if sourcepath.startswith('/' + DEFAULT_BACKLOG_PATH):
            copy_files_to_arrange(sourcepath, destination)
            response = {'message': 'Files added to the SIP.'}
            status_code = 201
        elif sourcepath.startswith(DEFAULT_ARRANGE_PATH):
            move_files_within_arrange(sourcepath, destination)
            response = {'message': 'SIP files successfully moved.'}
            status_code = 200
        else:
            raise ValueError('filepath is in neither the base backlog path nor the arrange path ({} provided)'.format(sourcepath))
    except ValueError as e:
        logger.exception('copy_to_arrange failed copying %s to %s', (sourcepath, destination))
        response = {
            'message': str(e),
            'error': True,
        }
        status_code = 400
<<<<<<< HEAD
    else:
        response = {'message': 'Files added to the SIP.'}
        status_code = 201
=======
>>>>>>> 8e49b8bd

    return helpers.json_response(response, status_code=status_code)


def copy_metadata_files(request):
    """
    Copy files from list `source_paths` to sip_uuid's metadata folder.

    sip_uuid: UUID of the SIP to put files in
    source_paths: List of files to be copied, base64 encoded, in the format
        'source_location_uuid:full_path'
    """
    sip_uuid = request.POST.get('sip_uuid')
    paths = request.POST.getlist('source_paths[]')
    if not sip_uuid or not paths:
        response = {
            'error': True,
            'message': 'sip_uuid and source_paths[] both required.'
        }
        return helpers.json_response(response, status_code=400)

    paths = [base64.b64decode(p) for p in paths]
    sip = models.SIP.objects.get(uuid=sip_uuid)
    relative_path = sip.currentpath.replace('%sharedPath%', '', 1)
    relative_path = os.path.join(relative_path, 'metadata')

    error, message = copy_from_transfer_sources(paths, relative_path)

    if not error:
        message = 'Metadata files added successfully.'
        status_code = 201
    else:
        status_code = 500
    response = {'error': error, 'message': message}

    return helpers.json_response(response, status_code=status_code)


def copy_from_transfer_sources(paths, relative_destination):
    """
    Helper to copy files from transfer source locations to the currently processing location.

    Any files in locations not associated with this pipeline will be ignored.

    :param list paths: List of paths.  Each path should be formatted <uuid of location>:<full path in location>
    :param str relative_destination: Path relative to the currently processing space to move the files to.
    :returns: Tuple of (boolean error, message)
    """
    processing_location = storage_service.get_location(purpose='CP')[0]
    transfer_sources = storage_service.get_location(purpose='TS')
    files = {l['uuid']: {'location': l, 'files': []} for l in transfer_sources}

    for p in paths:
        try:
            location, path = p.split(':', 1)
        except ValueError:
            logger.debug('Path %s cannot be split into location:path', p)
            continue
        if location not in files:
            logger.debug('Location %s is not associated with this pipeline.', location)
            continue

        source = path.replace(files[location]['location']['path'], '', 1).lstrip('/')
        # Use the last segment of the path for the destination - basename for a
        # file, or the last folder if not. Keep the trailing / for folders.
        last_segment = os.path.basename(source.rstrip('/')) + '/' if source.endswith('/') else os.path.basename(source)
        destination = os.path.join(processing_location['path'],
            relative_destination, last_segment).replace('%sharedPath%', '')
        files[location]['files'].append({'source': source, 'destination': destination})
        logger.debug('source: %s, destination: %s', source, destination)

    message = []
    for pl in files.itervalues():
        reply, error = storage_service.copy_files(pl['location'], processing_location, pl['files'])
        if reply is None:
            message.append(str(error))
    if message:
        return True, 'The following errors occured: {}'.format(', '.join(message))
    else:
        return False, 'Files added successfully.'


def download_ss(request):
    filepath = base64.b64decode(request.GET.get('filepath', '')).lstrip('/')
    logger.info('download filepath: %s', filepath)
    if not filepath.startswith(DEFAULT_BACKLOG_PATH):
        return django.http.HttpResponseBadRequest()
    filepath = filepath.replace(DEFAULT_BACKLOG_PATH, '', 1)

    # Get UUID
    uuid_regex = r'[\w]{8}(-[\w]{4}){3}-[\w]{12}'
    transfer_uuid = re.search(uuid_regex, filepath).group()

    # Get relative path
    # Find first /, should be at the end of the transfer name/uuid, rest is relative ptah
    relative_path = filepath[filepath.find('/')+1:]

    redirect_url = storage_service.extract_file_url(transfer_uuid, relative_path)
    return helpers.stream_file_from_storage_service(redirect_url, 'Storage service returned {}; check logs?')


def download_fs(request):
    shared_dir = os.path.realpath(helpers.get_server_config_value('sharedDirectory'))
    filepath = base64.b64decode(request.GET.get('filepath', ''))
    requested_filepath = os.path.realpath('/' + filepath)

    # respond with 404 if a non-Archivematica file is requested
    try:
        if requested_filepath.index(shared_dir) == 0:
            return helpers.send_file(request, requested_filepath)
        else:
            raise django.http.Http404
    except ValueError:
        raise django.http.Http404


def download_by_uuid(request, uuid):
    """
    Download a file from the Storage Service, given its UUID.

    This view will stream the response directly from the storage service, so, unlike download_ss, this will work even if the Storage Service is not accessible to the requestor.

    Returns 404 if a file with the requested UUID cannot be found, and 400 if the storage service fails to retrieve the record.
    """
    try:
        f = models.File.objects.get(uuid=uuid)
    except models.File.DoesNotExist:
        response = {
            'success': False,
            'message': 'File with UUID ' + uuid + ' could not be found',
        }
        return helpers.json_response(response, status_code=404)
    relative_path = f.currentlocation.replace('%transferDirectory%', '')
    redirect_url = storage_service.extract_file_url(f.transfer_id, relative_path)
    return helpers.stream_file_from_storage_service(redirect_url, 'Storage service returned {}; check logs?')<|MERGE_RESOLUTION|>--- conflicted
+++ resolved
@@ -177,48 +177,6 @@
     return helpers.json_response(response)
 
 
-<<<<<<< HEAD
-def delete(request):
-    try:
-        filepath = request.POST['filepath']
-    except KeyError:
-        response = {
-            'success': False,
-            'message': 'No filepath to delete was provided!'
-        }
-        return helpers.json_response(response, status_code=400)
-    filepath = os.path.join('/', filepath)
-    error = filesystem_ajax_helpers.check_filepath_exists(filepath)
-
-    if error == None:
-        if os.path.isdir(filepath):
-            try:
-                shutil.rmtree(filepath)
-            except Exception:
-                logging.exception('Error deleting directory {}'.format(filepath))
-                error = 'Error attempting to delete directory.'
-        else:
-            os.remove(filepath)
-
-    # if deleting from originals, delete ES data as well
-    if ORIGINAL_DIR in filepath and filepath.index(ORIGINAL_DIR) == 0:
-        transfer_uuid = _find_uuid_of_transfer_in_originals_directory_using_path(filepath)
-        if transfer_uuid != None:
-            elasticSearchFunctions.connect_and_remove_backlog_transfer_files(transfer_uuid)
-
-    if error is not None:
-        response = {
-            'message': error,
-            'error': True,
-        }
-        status_code = 400
-    else:
-        response = {'message': 'Delete successful.'}
-        status_code = 200
-
-    return helpers.json_response(response, status_code=status_code)
-
-=======
 def delete_arrange(request, filepath=None):
     if filepath is None:
         try:
@@ -229,7 +187,6 @@
                 'message': 'No filepath to delete was provided!'
             }
             return helpers.json_response(response, status_code=400)
->>>>>>> 8e49b8bd
 
     # Delete access mapping if found
     models.SIPArrangeAccessMapping.objects.filter(arrange_path=filepath).delete()
@@ -520,8 +477,6 @@
         status_code = 201
 
     return helpers.json_response(response, status_code=status_code)
-<<<<<<< HEAD
-=======
 
 
 def create_arrange_directory(path):
@@ -533,7 +488,6 @@
         )
     else:
         raise ValueError('Directory is not within the arrange directory.')
->>>>>>> 8e49b8bd
 
 
 def create_directory_within_arrange(request):
@@ -562,15 +516,6 @@
         status_code = 201
 
     return helpers.json_response(response, status_code=status_code)
-<<<<<<< HEAD
-
-def move_within_arrange(request):
-    """ Move files/folders within SIP Arrange.
-
-    source path is in GET parameter 'filepath'
-    destination path is in GET parameter 'destination'.
-=======
->>>>>>> 8e49b8bd
 
 
 def move_files_within_arrange(sourcepath, destination):
@@ -588,39 +533,7 @@
         else:  # source is a file
             models.SIPArrange.objects.filter(arrange_path=sourcepath).update(arrange_path=destination+os.path.basename(sourcepath))
     else:  # destination is a file (this should have been caught by JS)
-<<<<<<< HEAD
-        error = 'You cannot drag and drop onto a file.'
-
-    if error is not None:
-        response = {
-            'message': error,
-            'error': True,
-        }
-        status_code = 400
-    else:
-        response = {'message': 'SIP files successfully moved.'}
-        status_code = 200
-
-    return helpers.json_response(response, status_code=status_code)
-
-def _find_uuid_of_transfer_in_originals_directory_using_path(transfer_path):
-    transfer_basename = transfer_path.replace(ORIGINAL_DIR, '').split('/')[1]
-
-    # use lookup path to cleanly find UUID
-    lookup_path = '%sharedPath%www/AIPsStore/transferBacklog/originals/' + transfer_basename + '/'
-    cursor = connection.cursor()
-    sql = 'SELECT unitUUID FROM transfersAndSIPs WHERE currentLocation=%s LIMIT 1'
-    cursor.execute(sql, (lookup_path, ))
-    possible_uuid_data = cursor.fetchone()
-
-    # if UUID valid in system found, remove it
-    if possible_uuid_data:
-        return possible_uuid_data[0]
-    else:
-        return None
-=======
         raise ValueError('You cannot drag and drop onto a file.')
->>>>>>> 8e49b8bd
 
 
 def _get_arrange_directory_tree(backlog_uuid, original_path, arrange_path):
@@ -688,34 +601,6 @@
     # Files cannot go into the top level folder,
     # and neither can the "objects" directory
     if destination == DEFAULT_ARRANGE_PATH and not (sourcepath.endswith('/') or leaf_dir == 'objects'):
-<<<<<<< HEAD
-        error = '{} must go in a SIP, cannot be dropped onto {}'.format(
-            sourcepath, DEFAULT_ARRANGE_PATH)
-
-    # Create new SIPArrange entry for each object being copied over
-    if not error:
-        # IDEA memoize the backlog location?
-        backlog_uuid = storage_service.get_location(purpose='BL')[0]['uuid']
-        to_add = []
-
-        # Construct the base arrange_path differently for files vs folders
-        if sourcepath.endswith('/'):
-            # If dragging objects/ folder, actually move the contents of (not
-            # the folder itself)
-            if leaf_dir == 'objects':
-                arrange_path = os.path.join(destination, '')
-            else:
-                # Strip UUID from transfer name
-                uuid_regex = r'-[\w]{8}(-[\w]{4}){3}-[\w]{12}$'
-                leaf_dir = re.sub(uuid_regex, '', leaf_dir)
-                arrange_path = os.path.join(destination, leaf_dir) + '/'
-                to_add.append({'original_path': None,
-                   'arrange_path': arrange_path,
-                   'file_uuid': None,
-                   'transfer_uuid': None
-                })
-            to_add.extend(_get_arrange_directory_tree(backlog_uuid, sourcepath, arrange_path))
-=======
         raise ValueError('{} must go in a SIP, cannot be dropped onto {}'.format(
                          sourcepath, DEFAULT_ARRANGE_PATH))
 
@@ -730,7 +615,6 @@
         # the folder itself)
         if leaf_dir == 'objects':
             arrange_path = os.path.join(destination, '')
->>>>>>> 8e49b8bd
         else:
             # Strip UUID from transfer name
             uuid_regex = r'-[\w]{8}(-[\w]{4}){3}-[\w]{12}$'
@@ -824,12 +708,9 @@
             'error': True,
         }
         status_code = 400
-<<<<<<< HEAD
     else:
         response = {'message': 'Files added to the SIP.'}
         status_code = 201
-=======
->>>>>>> 8e49b8bd
 
     return helpers.json_response(response, status_code=status_code)
 
