--- conflicted
+++ resolved
@@ -92,16 +92,6 @@
     return render(request, 'main/preservation_planning.html', locals())
 
 def get_fpr_table():
-<<<<<<< HEAD
-    query = """SELECT FileIDs.pk, FileIDsBySingleID.id, tool, toolVersion, FileIDs.description, classification, Commands.command, outputLocation, Commands.description FROM 
-            FileIDsBySingleID 
-            LEFT OUTER JOIN FileIDs ON FileIDs.pk = FileIDsBySingleID.fileID
-            LEFT OUTER JOIN FileIDTypes ON FileIDTypes.pk = FileIDs.fileIDType
-            LEFT OUTER JOIN CommandRelationships ON CommandRelationships.fileID = FileIDs.pk
-            LEFT OUTER JOIN CommandClassifications on CommandClassifications.pk = CommandRelationships.commandClassification
-            LEFT OUTER JOIN Commands ON CommandRelationships.command = Commands.pk
-            ORDER BY FileIDTypes.description, FileIDs.description, CommandClassifications.classification"""
-=======
 #    query = """SELECT FileIDs.pk, FileIDsBySingleID.id, tool, toolVersion, FileIDs.description, classification, Commands.command, outputLocation, Commands.description FROM 
 #            FileIDsBySingleID 
 #            LEFT OUTER JOIN FileIDs ON FileIDs.pk = FileIDsBySingleID.fileID
@@ -120,7 +110,6 @@
                 LEFT OUTER JOIN CommandClassifications on CommandClassifications.pk = CommandRelationships.commandClassification             
                 LEFT OUTER JOIN Commands ON CommandRelationships.command = Commands.pk
                 ORDER BY FileIDTypes.description, FileIDs.description, CommandClassifications.classification"""
->>>>>>> c4a9b102
 
     # Get FPR data
 
@@ -138,13 +127,9 @@
                'classification': item[5],
                'Commands_command': item[6],
                'outputLocation': item[7],
-<<<<<<< HEAD
-               'Commands_description': item[8]
-=======
                'Commands_description': item[8],
                'FileIDs_validPreservationFormat': 'True' if item[9] == 1 else "False",
                'FileIDs_validAccessFormat': 'True' if item[10] == 1 else "False"
->>>>>>> c4a9b102
              }
 
        results.append(row)
@@ -220,9 +205,4 @@
 
     item_count = len(results)
 
-<<<<<<< HEAD
-    return render(request, 'main/preservation_planning_fpr.html', locals())
- 
-=======
-    return render(request, 'main/preservation_planning_fpr.html', locals())
->>>>>>> c4a9b102
+    return render(request, 'main/preservation_planning_fpr.html', locals())