# This file is part of Archivematica.
#
# Copyright 2010-2013 Artefactual Systems Inc. <http://artefactual.com>
#
# Archivematica is free software: you can redistribute it and/or modify
# it under the terms of the GNU Affero General Public License as published by
# the Free Software Foundation, either version 3 of the License, or
# (at your option) any later version.
#
# Archivematica is distributed in the hope that it will be useful,
# but WITHOUT ANY WARRANTY; without even the implied warranty of
# MERCHANTABILITY or FITNESS FOR A PARTICULAR PURPOSE.  See the
# GNU General Public License for more details.
#
# You should have received a copy of the GNU General Public License
# along with Archivematica.  If not, see <http://www.gnu.org/licenses/>.

# This Django model module was auto-generated and then updated manually
# Needs some cleanups, make sure each model has its primary_key=True
# Feel free to rename the models, but don't rename db_table values or field names.

# stdlib, alphabetical by import source
import ast

# Core Django, alphabetical by import source
from django.db import models
from django import forms

# Third party dependencies, alphabetical by import source
from django_extensions.db.fields import UUIDField

# This project, alphabetical by import source
from contrib import utils
import main

class UUIDPkField(UUIDField):
    def __init__(self, *args, **kwargs):
<<<<<<< HEAD
        kwargs.setdefault('max_length', 50)
=======
        kwargs.setdefault('max_length', 36)
>>>>>>> 9e348857
        kwargs['primary_key'] = True
        kwargs['db_column'] = 'pk'
        super(UUIDPkField, self).__init__(*args, **kwargs)

class DashboardSetting(models.Model):
    id = models.AutoField(primary_key=True, db_column='pk')
    name = models.CharField(max_length=255, db_column='name')
    value = models.TextField(db_column='value', blank=True)

    class Meta:
        db_table = u'DashboardSettings'

class Access(models.Model):
    id = models.AutoField(primary_key=True, db_column='pk')
    sipuuid = models.CharField(max_length=36, db_column='SIPUUID', blank=True)
    # Qubit ID (slug) generated or preexisting if a new description was not created
    resource = models.TextField(db_column='resource', blank=True)
    # Before the UploadDIP micro-service is executed, a dialog shows up and ask the user
    # the target archival description when the DIP will be deposited via SWORD
    # This column is mandatory, the user won't be able to submit the form if this field is empty
    target = models.TextField(db_column='target', blank=True)
    # Human readable status of an upload (rsync progress percentage, etc)
    status = models.TextField(db_column='status', blank=True)
    # Machine readable status code of an upload
    # 10 = Rsync is working
    # 11 = Rsync finished successfully
    # 12 = Rsync failed (then see self.exitcode to get rsync exit code)
    # 13 = SWORD deposit will be executed
    # 14 = Deposit done, Qubit returned code 200 (HTTP Created)
    #      - The deposited was created synchronously
    #      - At this point self.resource should contains the created Qubit resource
    # 15 = Deposit done, Qubit returned code 201 (HTTP Accepted)
    #      - The deposited will be created asynchronously (Qubit has a job queue)
    #      - At this point self.resource should contains the created Qubit resource
    #      - ^ this resource could be under progres, ask to Qubit for the status
    statuscode = models.IntegerField(null=True, db_column='statusCode', blank=True)
    # Rsync exit code
    exitcode = models.IntegerField(null=True, db_column='exitCode', blank=True)
    # Timestamps
    createdtime = models.DateTimeField(db_column='createdTime', auto_now_add=True)
    updatedtime = models.DateTimeField(db_column='updatedTime', auto_now=True)

    class Meta:
        db_table = u'Accesses'

    def get_title(self):
        try:
            jobs = main.models.Job.objects.filter(sipuuid=self.sipuuid, subjobof='')
            return utils.get_directory_name(jobs[0])
        except:
            return 'N/A'

class DublinCoreManager(models.Manager):
    def get_sip_metadata(self, uuid):
        return DublinCore.objects.get(metadataappliestotype__exact=1, metadataappliestoidentifier__exact=uuid)

class DublinCore(models.Model):
    id = models.AutoField(primary_key=True, db_column='pk')
    metadataappliestotype = models.CharField(max_length=50, db_column='metadataAppliesToType')
    metadataappliestoidentifier = models.CharField(max_length=50, blank=True, db_column='metadataAppliesToidentifier')
    title = models.TextField(db_column='title', blank=True)
    creator = models.TextField(db_column='creator', blank=True)
    subject = models.TextField(db_column='subject', blank=True)
    description = models.TextField(db_column='description', blank=True)
    publisher = models.TextField(db_column='publisher', blank=True)
    contributor = models.TextField(db_column='contributor', blank=True)
    date = models.TextField(db_column='date', blank=True)
    type = models.TextField(db_column='type', blank=True)
    format = models.TextField(db_column='format', blank=True)
    identifier = models.TextField(db_column='identifier', blank=True)
    source = models.TextField(db_column='source', blank=True)
    relation = models.TextField(db_column='relation', blank=True)
    language = models.TextField(db_column='language', blank=True)
    coverage = models.TextField(db_column='coverage', blank=True)
    rights = models.TextField(db_column='rights', blank=True)

    objects = DublinCoreManager()

    class Meta:
        db_table = u'Dublincore'

    def __unicode__(self):
        if self.title:
            return u'%s' % self.title
        else:
            return u'Untitled'

class MetadataAppliesToType(models.Model):
    id = UUIDPkField()
    description = models.CharField(max_length=50, db_column='description')
    replaces = models.CharField(max_length=36, db_column='replaces')
    lastmodified = models.DateTimeField(db_column='lastModified')

    class Meta:
        db_table = u'MetadataAppliesToTypes'

class Job(models.Model):
    jobuuid = models.CharField(max_length=36, primary_key=True, db_column='jobUUID')
    jobtype = models.CharField(max_length=250, db_column='jobType', blank=True)
    createdtime = models.DateTimeField(db_column='createdTime')
    createdtimedec = models.DecimalField(null=True, db_column='createdTimeDec', blank=True, max_digits=24, decimal_places=10)
    directory = models.TextField(blank=True)
    sipuuid = models.CharField(max_length=36, db_column='SIPUUID', blank=True)
    unittype = models.CharField(max_length=36, db_column='unitType', blank=True)
    currentstep = models.CharField(max_length=50, db_column='currentStep', blank=True)
    microservicegroup = models.CharField(max_length=50, db_column='microserviceGroup', blank=True)
    subjobof = models.CharField(max_length=36, db_column='subJobOf', blank=True)
    hidden = models.BooleanField(default=False, blank=False)

    class Meta:
        db_table = u'Jobs'

class SIPManager(models.Manager):
    def is_hidden(self, uuid):
        try:
            return SIP.objects.get(uuid__exact=uuid).hidden is True
        except:
            return False

class SIP(models.Model):
    uuid = models.CharField(max_length=36, primary_key=True, db_column='sipUUID')
    createdtime = models.DateTimeField(db_column='createdTime')
    currentpath = models.TextField(db_column='currentPath', blank=True)
    # ...
    hidden = models.BooleanField(default=False, blank=False)

    objects = SIPManager()

    class Meta:
        db_table = u'SIPs'

class TransferManager(models.Manager):
    def is_hidden(self, uuid):
        try:
            return Transfer.objects.get(uuid__exact=uuid).hidden is True
        except:
            return False

class Transfer(models.Model):
    uuid = models.CharField(max_length=36, primary_key=True, db_column='transferUUID')
    currentlocation = models.TextField(db_column='currentLocation')
    type = models.CharField(max_length=50, primary_key=True, db_column='type')
    accessionid = models.TextField(db_column='accessionID')
    # ...
    hidden = models.BooleanField(default=False, blank=False)

    objects = TransferManager()

    class Meta:
        db_table = u'Transfers'

class File(models.Model):
    uuid = models.CharField(max_length=36, primary_key=True, db_column='fileUUID')
    sip = models.ForeignKey(SIP, db_column='sipUUID', to_field = 'uuid')
    transfer = models.ForeignKey(Transfer, db_column='transferUUID', to_field = 'uuid')
    originallocation = models.TextField(db_column='originalLocation')
    currentlocation = models.TextField(db_column='currentLocation')

    class Meta:
        db_table = u'Files'

class FileFormatVersion(models.Model):
    id = models.IntegerField(primary_key=True, db_column='pk')
    file_uuid = models.ForeignKey(File, db_column='fileUUID', to_field='uuid')
    format_version = models.ForeignKey('fpr.FormatVersion', db_column='fileID', to_field='uuid')

    class Meta:
        db_table = u'FilesIdentifiedIDs'

class FPRFileID(models.Model):
    uuid = models.CharField(max_length=36, primary_key=True, db_column='pk')
    description = models.TextField(db_column='description')
    validpreservationformat = models.IntegerField(null=True, db_column='validPreservationFormat', default=0)
    validaccessformat = models.IntegerField(null=True, db_column='validAccessFormat', default=0)
    fileidtype = models.CharField(null=True, max_length=50, db_column='fileIDType')
    replaces = models.CharField(null=True, max_length=36, db_column='replaces')
    lastmodified = models.DateTimeField(db_column='lastModified')

    class Meta:
        db_table = u'FileIDs'

class Task(models.Model):
    taskuuid = models.CharField(max_length=36, primary_key=True, db_column='taskUUID')
    job = models.ForeignKey(Job, db_column='jobuuid', to_field = 'jobuuid')
    createdtime = models.DateTimeField(db_column='createdTime')
    fileuuid = models.CharField(max_length=36, db_column='fileUUID', blank=True)
    filename = models.CharField(max_length=100, db_column='fileName', blank=True)
    execution = models.CharField(max_length=250, db_column='exec', blank=True)
    arguments = models.CharField(max_length=1000, blank=True)
    starttime = models.DateTimeField(db_column='startTime')
    client = models.CharField(max_length=50, blank=True)
    endtime = models.DateTimeField(db_column='endTime')
    stdout = models.TextField(db_column='stdOut', blank=True)
    stderror = models.TextField(db_column='stdError', blank=True)
    exitcode = models.IntegerField(null=True, db_column='exitCode', blank=True)

    class Meta:
        db_table = u'Tasks'

class Agent(models.Model):
    id = models.AutoField(primary_key=True, db_column='pk', editable=False)
    identifiertype = models.TextField(db_column='agentIdentifierType')
    identifiervalue = models.TextField(db_column='agentIdentifierValue')
    name = models.TextField(db_column='agentName')

    class Meta:
        db_table = u'Agents'

class Report(models.Model):
    id = models.AutoField(primary_key=True, db_column='pk')
    unittype = models.CharField(max_length=50, db_column='unitType')
    unitname = models.CharField(max_length=50, db_column='unitName')
    unitidentifier = models.CharField(max_length=50, db_column='unitIdentifier')
    content = models.TextField(db_column='content')
    created = models.DateTimeField(db_column='created')

    class Meta:
        db_table = u'Reports'

class RightsStatement(models.Model):
    id = models.AutoField(primary_key=True, db_column='pk')
    metadataappliestotype = models.CharField(max_length=50, db_column='metadataAppliesToType')
    metadataappliestoidentifier = models.CharField(max_length=50, blank=True, db_column='metadataAppliesToidentifier')
    rightsstatementidentifiertype = models.TextField(db_column='rightsStatementIdentifierType', blank=True, verbose_name='Type')
    rightsstatementidentifiervalue = models.TextField(db_column='rightsStatementIdentifierValue', blank=True, verbose_name='Value')
    #rightsholder = models.TextField(db_column='fkAgent', blank=True, verbose_name='Rights holder')
    rightsbasis = models.TextField(db_column='rightsBasis', verbose_name='Basis', blank=True)

    class Meta:
        db_table = u'RightsStatement'

class RightsStatementCopyright(models.Model):
    id = models.AutoField(primary_key=True, db_column='pk', editable=False)
    rightsstatement = models.ForeignKey(RightsStatement, db_column='fkRightsStatement')
    copyrightstatus = models.TextField(db_column='copyrightStatus', blank=True, verbose_name='Copyright status')
    copyrightjurisdiction = models.TextField(db_column='copyrightJurisdiction', blank=True, verbose_name='Copyright jurisdiction')
    copyrightstatusdeterminationdate = models.TextField(db_column='copyrightStatusDeterminationDate', blank=True, verbose_name='Copyright determination date', help_text='Use ISO 8061 (YYYY-MM-DD)')
    copyrightapplicablestartdate = models.TextField(db_column='copyrightApplicableStartDate', blank=True, verbose_name='Copyright start date', help_text='Use ISO 8061 (YYYY-MM-DD)')
    copyrightapplicableenddate = models.TextField(db_column='copyrightApplicableEndDate', blank=True, verbose_name='Copyright end date', help_text='Use ISO 8061 (YYYY-MM-DD)')
    copyrightenddateopen = models.BooleanField(db_column='copyrightApplicableEndDateOpen', verbose_name='Open End Date', help_text='Indicate end date is open')

    class Meta:
        db_table = u'RightsStatementCopyright'

class RightsStatementCopyrightDocumentationIdentifier(models.Model):
    id = models.AutoField(primary_key=True, db_column='pk', editable=False)
    rightscopyright = models.ForeignKey(RightsStatementCopyright, db_column='fkRightsStatementCopyrightInformation')
    copyrightdocumentationidentifiertype = models.TextField(db_column='copyrightDocumentationIdentifierType', blank=True, verbose_name='Copyright document identification type')
    copyrightdocumentationidentifiervalue = models.TextField(db_column='copyrightDocumentationIdentifierValue', blank=True, verbose_name='Copyright document identification value')
    copyrightdocumentationidentifierrole = models.TextField(db_column='copyrightDocumentationIdentifierRole', blank=True, verbose_name='Copyright document identification role')

    class Meta:
        db_table = u'RightsStatementCopyrightDocumentationIdentifier'

class RightsStatementCopyrightNote(models.Model):
    id = models.AutoField(primary_key=True, db_column='pk', editable=False)
    rightscopyright = models.ForeignKey(RightsStatementCopyright, db_column='fkRightsStatementCopyrightInformation')
    copyrightnote = models.TextField(db_column='copyrightNote', blank=True, verbose_name='Copyright note')

    class Meta:
        db_table = u'RightsStatementCopyrightNote'

class RightsStatementLicense(models.Model):
    id = models.AutoField(primary_key=True, db_column='pk', editable=False)
    rightsstatement = models.ForeignKey(RightsStatement, db_column='fkRightsStatement')
    licenseterms = models.TextField(db_column='licenseTerms', blank=True, verbose_name='License terms')
    licenseapplicablestartdate = models.TextField(db_column='licenseApplicableStartDate', blank=True, verbose_name='License start date', help_text='Use ISO 8061 (YYYY-MM-DD)')
    licenseapplicableenddate = models.TextField(db_column='licenseApplicableEndDate', blank=True, verbose_name='License end date', help_text='Use ISO 8061 (YYYY-MM-DD)')
    licenseenddateopen = models.BooleanField(db_column='licenseApplicableEndDateOpen', verbose_name='Open End Date', help_text='Indicate end date is open')

    class Meta:
        db_table = u'RightsStatementLicense'

class RightsStatementLicenseDocumentationIdentifier(models.Model):
    id = models.AutoField(primary_key=True, db_column='pk', editable=False)
    rightsstatementlicense = models.ForeignKey(RightsStatementLicense, db_column='fkRightsStatementLicense')
    licensedocumentationidentifiertype = models.TextField(db_column='licenseDocumentationIdentifierType', blank=True, verbose_name='License documentation identification type')
    licensedocumentationidentifiervalue = models.TextField(db_column='licenseDocumentationIdentifierValue', blank=True, verbose_name='License documentation identification value')
    licensedocumentationidentifierrole = models.TextField(db_column='licenseDocumentationIdentifierRole', blank=True, verbose_name='License document identification role')

    class Meta:
        db_table = u'RightsStatementLicenseDocumentationIdentifier'

class RightsStatementLicenseNote(models.Model):
    id = models.AutoField(primary_key=True, db_column='pk', editable=False)
    rightsstatementlicense = models.ForeignKey(RightsStatementLicense, db_column='fkRightsStatementLicense')
    licensenote = models.TextField(db_column='licenseNote', blank=True, verbose_name='License note')

    class Meta:
        db_table = u'RightsStatementLicenseNote'

class RightsStatementRightsGranted(models.Model):
    id = models.AutoField(primary_key=True, db_column='pk')
    rightsstatement = models.ForeignKey(RightsStatement, db_column='fkRightsStatement')
    act = models.TextField(db_column='act', blank=True)
    startdate = models.TextField(db_column='startDate', verbose_name='Start', help_text='Use ISO 8061 (YYYY-MM-DD)', blank=True)
    enddate = models.TextField(db_column='endDate', verbose_name='End', help_text='Use ISO 8061 (YYYY-MM-DD)', blank=True)
    enddateopen = models.BooleanField(db_column='endDateOpen', verbose_name='Open End Date', help_text='Indicate end date is open')

    class Meta:
        db_table = u'RightsStatementRightsGranted'

class RightsStatementRightsGrantedNote(models.Model):
    id = models.AutoField(primary_key=True, db_column='pk', editable=False)
    rightsgranted = models.ForeignKey(RightsStatementRightsGranted, db_column='fkRightsStatementRightsGranted')
    rightsgrantednote = models.TextField(db_column='rightsGrantedNote', blank=True, verbose_name='Rights note')

    class Meta:
        db_table = u'RightsStatementRightsGrantedNote'

class RightsStatementRightsGrantedRestriction(models.Model):
    id = models.AutoField(primary_key=True, db_column='pk')
    rightsgranted = models.ForeignKey(RightsStatementRightsGranted, db_column='fkRightsStatementRightsGranted')
    restriction = models.TextField(db_column='restriction', blank=True)

    class Meta:
        db_table = u'RightsStatementRightsGrantedRestriction'

class RightsStatementStatuteInformation(models.Model):
    id = models.AutoField(primary_key=True, db_column='pk')
    rightsstatement = models.ForeignKey(RightsStatement, db_column='fkRightsStatement')
    statutejurisdiction = models.TextField(db_column='statuteJurisdiction', verbose_name='Statute jurisdiction', blank=True)
    statutecitation = models.TextField(db_column='statuteCitation', verbose_name='Statute citation', blank=True)
    statutedeterminationdate = models.TextField(db_column='statuteInformationDeterminationDate', verbose_name='Statute determination date', help_text='Use ISO 8061 (YYYY-MM-DD)', blank=True)
    statuteapplicablestartdate = models.TextField(db_column='statuteApplicableStartDate', blank=True, verbose_name='Statute start date', help_text='Use ISO 8061 (YYYY-MM-DD)')
    statuteapplicableenddate = models.TextField(db_column='statuteApplicableEndDate', blank=True, verbose_name='Statute end date', help_text='Use ISO 8061 (YYYY-MM-DD)')
    statuteenddateopen = models.BooleanField(db_column='statuteApplicableEndDateOpen', verbose_name='Open End Date', help_text='Indicate end date is open')

    class Meta:
        db_table = u'RightsStatementStatuteInformation'

class RightsStatementStatuteInformationNote(models.Model):
    id = models.AutoField(primary_key=True, db_column='pk')
    rightsstatementstatute = models.ForeignKey(RightsStatementStatuteInformation, db_column='fkRightsStatementStatuteInformation')
    statutenote = models.TextField(db_column='statuteNote', verbose_name='Statute note', blank=True)

    class Meta:
        db_table = u'RightsStatementStatuteInformationNote'

class RightsStatementStatuteDocumentationIdentifier(models.Model):
    id = models.AutoField(primary_key=True, db_column='pk', editable=False)
    rightsstatementstatute = models.ForeignKey(RightsStatementStatuteInformation, db_column='fkRightsStatementStatuteInformation')
    statutedocumentationidentifiertype = models.TextField(db_column='statuteDocumentationIdentifierType', blank=True, verbose_name='Statute document identification type')
    statutedocumentationidentifiervalue = models.TextField(db_column='statuteDocumentationIdentifierValue', blank=True, verbose_name='Statute document identification value')
    statutedocumentationidentifierrole = models.TextField(db_column='statuteDocumentationIdentifierRole', blank=True, verbose_name='Statute document identification role')

    class Meta:
        db_table = u'RightsStatementStatuteDocumentationIdentifier'

class RightsStatementOtherRightsInformation(models.Model):
    id = models.AutoField(primary_key=True, db_column='pk', editable=False)
    rightsstatement = models.ForeignKey(RightsStatement, db_column='fkRightsStatement')
    otherrightsbasis = models.TextField(db_column='otherRightsBasis', verbose_name='Other rights basis', blank=True)
    otherrightsapplicablestartdate = models.TextField(db_column='otherRightsApplicableStartDate', blank=True, verbose_name='Other rights start date', help_text='Use ISO 8061 (YYYY-MM-DD)')
    otherrightsapplicableenddate = models.TextField(db_column='otherRightsApplicableEndDate', blank=True, verbose_name='Other rights end date', help_text='Use ISO 8061 (YYYY-MM-DD)')
    otherrightsenddateopen = models.BooleanField(db_column='otherRightsApplicableEndDateOpen', verbose_name='Open End Date', help_text='Indicate end date is open')

    class Meta:
        db_table = u'RightsStatementOtherRightsInformation'

class RightsStatementOtherRightsDocumentationIdentifier(models.Model):
    id = models.AutoField(primary_key=True, db_column='pk', editable=False)
    rightsstatementotherrights = models.ForeignKey(RightsStatementOtherRightsInformation, db_column='fkRightsStatementOtherRightsInformation')
    otherrightsdocumentationidentifiertype = models.TextField(db_column='otherRightsDocumentationIdentifierType', blank=True, verbose_name='Other rights document identification type')
    otherrightsdocumentationidentifiervalue = models.TextField(db_column='otherRightsDocumentationIdentifierValue', blank=True, verbose_name='Other right document identification value')
    otherrightsdocumentationidentifierrole = models.TextField(db_column='otherRightsDocumentationIdentifierRole', blank=True, verbose_name='Other rights document identification role')

    class Meta:
        db_table = u'RightsStatementOtherRightsDocumentationIdentifier'

class RightsStatementOtherRightsInformationNote(models.Model):
    id = models.AutoField(primary_key=True, db_column='pk')
    rightsstatementotherrights = models.ForeignKey(RightsStatementOtherRightsInformation, db_column='fkRightsStatementOtherRightsInformation')
    otherrightsnote = models.TextField(db_column='otherRightsNote', verbose_name='Other rights note', blank=True)

    class Meta:
        db_table = u'RightsStatementOtherRightsNote'

class RightsStatementLinkingAgentIdentifier(models.Model):
    id = models.AutoField(primary_key=True, db_column='pk')
    rightsstatement = models.ForeignKey(RightsStatement, db_column='fkRightsStatement')
    linkingagentidentifiertype = models.TextField(db_column='linkingAgentIdentifierType', verbose_name='Linking Agent', blank=True)
    linkingagentidentifiervalue = models.TextField(db_column='linkingAgentIdentifierValue', verbose_name='Linking Agent Value', blank=True)

    class Meta:
        db_table = u'RightsStatementLinkingAgentIdentifier'

""" MCP data interoperability """

class MicroServiceChain(models.Model):
    id = UUIDPkField()
    startinglink = models.CharField(max_length=36, db_column='startingLink')
    description = models.TextField(db_column='description')

    class Meta:
        db_table = u'MicroServiceChains'

class MicroServiceChainLink(models.Model):
    id = UUIDPkField()
    currenttask =  models.CharField(max_length=36, db_column='currentTask')
    defaultnextchainlink = models.CharField(max_length=36, null=True, default=1, db_column='defaultNextChainLink')
    defaultplaysound = models.IntegerField(null=True, db_column='defaultPlaySound')
    microservicegroup = models.TextField(db_column='microserviceGroup')
    reloadfilelist = models.IntegerField(default=1, db_column='reloadFileList')
    defaultexitmessage = models.TextField(default='Failed', db_column='defaultExitMessage')

    class Meta:
        db_table = u'MicroServiceChainLinks'

    def __unicode__(self):
        return u'MicroServiceChainLink ID: {}'.format(self.id)

class MicroServiceChainLinkExitCode(models.Model):
    id = UUIDPkField()
    microservicechainlink = models.CharField(max_length=36, db_column='microServiceChainLink')
    exitcode = models.IntegerField(db_column='exitCode')
    nextmicroservicechainlink = models.CharField(max_length=36, db_column='nextMicroServiceChainLink')
    playsound = models.IntegerField(null=True, db_column='playSound')
    exitmessage = models.TextField(db_column='exitMessage')

    class Meta:
        db_table = u'MicroServiceChainLinksExitCodes'

class MicroServiceChainChoice(models.Model):
    id = UUIDPkField()
    choiceavailableatlink = models.CharField(max_length=36, db_column='choiceAvailableAtLink')
    chainavailable = models.CharField(max_length=36, db_column='chainAvailable')

    class Meta:
        db_table = u'MicroServiceChainChoice'

class MicroServiceChoiceReplacementDic(models.Model):
    id = UUIDPkField()
    choiceavailableatlink = models.CharField(max_length=36, db_column='choiceAvailableAtLink')
    description = models.TextField(db_column='description', verbose_name='Description')
    replacementdic = models.TextField(db_column='replacementDic', verbose_name='Configuration')

    def clean(self):
        error = None
        try:
            config = ast.literal_eval(self.replacementdic)
        except ValueError:
            error = 'Invalid syntax.'
        except SyntaxError:
            error = 'Invalid syntax.'
        if error == None and not type(config) is dict:
            error = 'Invalid syntax.'
        if error != None:
            raise forms.ValidationError(error)

    class Meta:
        db_table = u'MicroServiceChoiceReplacementDic'

class StandardTaskConfig(models.Model):
    id = UUIDPkField()
    execute = models.TextField(db_column='execute', blank=True)
    arguments = models.TextField(db_column='arguments', blank=True)

    class Meta:
        db_table = u'StandardTasksConfigs'

class TaskConfig(models.Model):
    id = UUIDPkField()
    # Foreign key to TaskTypes
    tasktype = models.CharField(max_length=36, db_column='taskType')
    tasktypepkreference = models.CharField(max_length=36, null=True, blank=True, db_column='taskTypePKReference')
    description = models.TextField(db_column='description')

    class Meta:
        db_table = u'TasksConfigs'

    def __unicode__(self):
        return u'TaskConfig ID: {}, desc: {}'.format(self.id, self.description)<|MERGE_RESOLUTION|>--- conflicted
+++ resolved
@@ -35,11 +35,7 @@
 
 class UUIDPkField(UUIDField):
     def __init__(self, *args, **kwargs):
-<<<<<<< HEAD
-        kwargs.setdefault('max_length', 50)
-=======
         kwargs.setdefault('max_length', 36)
->>>>>>> 9e348857
         kwargs['primary_key'] = True
         kwargs['db_column'] = 'pk'
         super(UUIDPkField, self).__init__(*args, **kwargs)
