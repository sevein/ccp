{% extends "layout_fluid.html" %}
{% load url from future %}

{% block title %}Transfer{% endblock %}
{% block h1 %}Transfer{% endblock %}
{% block page_id %}transfer{% endblock %}

{% block css %}
<link href="{{ STATIC_URL }}vendor/select2/select2.css" rel="stylesheet" type="text/css" />
<link type="text/css" rel="stylesheet" media="all" href="{{ STATIC_URL }}css/backbone-file-explorer.css" />
<link type="text/css" rel="stylesheet" media="all" href="{{ STATIC_URL }}css/directory_picker.css" />
<link type="text/css" rel="stylesheet" media="all" href="{{ STATIC_URL }}css/transfer_grid.css" />
{% endblock %}

{% block js %}
  <script type="text/javascript" src="{{ STATIC_URL }}js/misc.js"></script>
  <script type="text/javascript" src="{{ STATIC_URL }}js/jobs.js"></script>
  <script type="text/javascript" src="{{ STATIC_URL }}js/online.js"></script>
  <script type="text/javascript" src="{{ STATIC_URL }}js/transfer.js"></script>
  <script type="text/javascript" src="{{ STATIC_URL }}vendor/select2/select2.js"></script>
  <script type="text/javascript" src="{{ STATIC_URL }}js/transfer/component_form.js"></script>
  <script type="text/javascript" src="{{ STATIC_URL }}js/file-explorer.js"></script>
  <script type="text/javascript" src="{{ STATIC_URL }}js/directory_picker.js"></script>
  <script type="text/javascript" src="{{ STATIC_URL }}js/transfer/component_directory_select.js"></script>

  <script type="text/javascript">

    $(document).ready(function()
      {
        {% if polling_interval %}
          window.pollingInterval = {{ polling_interval }};
        {% endif %}

        window.Sips = new SipCollection;
        window.App = new AppView({
          statusUrl: '/transfer/status/',
          uid: {{ uid }}
        });

        // add hint to add transfer form
        $('#id_name').val('Add transfer').click(function() {
          if ($(this).val() == 'Add transfer') {
            $(this).val('');
          }
        });
      });

    window.microservices_help = {
      {% for x, y in microservices_help.iteritems %}
        '{{ x }}': '{{ y }}',
      {% endfor %}
    };

    // briefly show message if source directories not configured
    setTimeout(function() {
      $('.content > footer').fadeOut();
    }, 4000);
  </script>
{% endblock %}

{% block topbar %}
  <div id="connection-status" class="pull-right"></div>
{% endblock %}

{% block content %}

  {% if source_directories %}

    <div id='transfer_component_form'></div>

    <script>
    $(document).ready(function() {
      var sourceDirectories = {
        {% for dir in source_directories %}
          '{{ dir.uuid }}': '{{ dir.path }}',
        {% endfor %}
      };

      var form = new TransferComponentFormView({
        el: $('#transfer_component_form'),
        form_layout_template: $('#transfer-component-layout').html(),
        modal_template: $('#transfer-component-select-modal-layout').html(),
        sourceDirectories: sourceDirectories
      });

      form.render();
    });
    </script>
<<<<<<< HEAD

=======
>>>>>>> 169e1bb7
  {% endif %}

  <div class="span12" id="sip-container">
    <div style='float:right'>
      <span class='grid-pager-previous-area'></span>
      <span class='grid-pager-next-area'></span>
      <span class='grid-pager-summary-area'></span>
    </span>
    </div>
    <div id="sip-header">
      <div id="sip-header-directory">Transfer</div>
      <div id="sip-header-uuid">UUID</div>
      <div id="sip-header-timestamp">Transfer start time</div>
      <div id="sip-header-actions">&nbsp;</div>
    </div>
    <div id="sip-body">
    </div>
    <div style='float:right'>
      <span class='grid-pager-previous-area'></span>
      <span class='grid-pager-next-area'></span>
      <span class='grid-pager-summary-area'></span>
    </div>
  </div>

  <!-- Templates -->

  <script type="text/template" id="sip-template">
    <div class="sip-row" id="sip-row-<%= uuid %>">
      <div class="sip-detail-icon-status"><%= this.model.jobs.getIcon() %></div>
      <div class="sip-detail-directory">
        <%= directory %>
        <abbr title="<%= uuid %>">UUID</span>
      </div>
      <div class="sip-detail-uuid"><%= uuid %></div>
      <div class="sip-detail-timestamp"><%= this.getIngestStartTime() %></div>
      <div class="sip-detail-actions">
        <a class="btn_show_metadata" href="#" title="Metadata"><span>Micro-Services</span></a>
        <a class="btn_remove_sip" href="#" title="Remove"><span>Remove</span></a>
      </div>
    </div>
    <div class="sip-detail-job-container"></div>
  </script>

  <script type="text/template" id="microservice-group-template">
    <div class="microservice-group">
      &nbsp;<span class="microservice-group-arrow">&#x25B8;</span>
      <span class="microservice-group-name">Micro-service: <%= name %></span>
    </div>
  </script>

  <script type="text/template" id="job-template">
    <div class="job-detail-microservice">
      <span class="job-type-label">Job:&nbsp;</span><span title="<%= uuid %>"><%= type %></span>
      <% tmp = window.microservices_help[type]; %>
      <% if (tmp !== undefined) { %>
        [<a href="#" title="<%= tmp %>">?</a>]
      <% } %>
    </div>
    <div class="job-detail-currentstep"><span title="<%= new Date(timestamp * 1000).getArchivematicaDateTime() %>  /  <%= timestamp %>"><%= currentstep %></span></div>
    <div class="job-detail-actions">
      <a class="btn_show_tasks" href="#" title="Tasks"><span>Tasks</span></a>
    </div>
  </script>

  <script type="text/template" id="directory-browser-template">
    <div id="directory-browser-tab">Directory browser (<a href="#">Close</a>)</div>
    <div id="directory-browser-content"></div>
  </script>

  <script type="text/template" id="status-template">
    <div id="status-bullet">
      <span>Initializing...</span>
      <img src="{{ STATIC_URL }}images/bullet_delete.png" />
    </div>
  </script>

  <!-- Transfer component form layout templates -->
  <script type="text/template" id='transfer-component-layout'>
    <div id="transfer-component-form">
      <div class="transfer-component-activity-indicator">
        <img src='/media/images/ajax-loader.gif' />
      </div>
      <div style="float:left">
        <form>
          <div id='transfer-type-container'>
            <select type='text' id='transfer-type'>
              <option value='standard'>Standard</option>
              <option value='unzipped bag'>Unzipped Bag</option>
              <option value='zipped bag'>Zipped Bag</option>
              {% if not hide_features.dspace %}
              <option value='dspace'>DSpace</option>
              {% endif %}
              <option value='maildir'>Maildir</option>
            </select>
            <div class="help-block">Type</div>
          </div>
          <div id='transfer-name-container'>
            <input type='text' id='transfer-name'></input>
            <div class="help-block">Transfer name</div>
          </div>
          <div style="float:left;">
            <input type='text' id='transfer-accession-number'></input>
            <div class="help-block">Accession no.</div>
          </div>
        </form>
      </div>
      <div id="transfer_paths_area">
        <%= transfer_paths %>
      </div>
    </div>
    <br clear='all'/>
  </script>

  <script type="text/template" id='transfer-component-select-modal-layout'>
    <div class="modal hide" id="transfer-component-select-modal">
      <div class="modal-header">
        <button type="button" class="close" id="transfer-component-select-close" data-dismiss="modal">×</button>
        <h3>Select a directory</h3>
      </div>
      <div class="modal-body" id="transfer-component-select-body">
        <div id="explorer" class="backbone-file-explorer"></div>
      </div>
      <div class="modal-footer">
        <a href="#" class="btn" data-dismiss="modal" id="transfer-component-select-cancel">Cancel</a>
      </div>
    </div>
  </script>

  <!-- File explorer templates -->

  <script type="text/template" id='template-dir-level'>
    <div class="backbone-file-explorer-level"></div>
  </script>

  <script type="text/template" id='template-dir-entry'>
    <div class="backbone-file-explorer-entry" style='clear:both'>
      <span class="backbone-file-explorer-directory_icon_button"></span>
      <span class="backbone-file-explorer-directory_entry_name"><%= name %></span>
      <span class="backbone-file-explorer-directory_entry_actions"></span>
    </div>
  </script>

{% endblock %}<|MERGE_RESOLUTION|>--- conflicted
+++ resolved
@@ -86,10 +86,6 @@
       form.render();
     });
     </script>
-<<<<<<< HEAD
-
-=======
->>>>>>> 169e1bb7
   {% endif %}
 
   <div class="span12" id="sip-container">
