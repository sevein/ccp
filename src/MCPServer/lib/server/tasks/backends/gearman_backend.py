"""
Gearman task backend. Submits `Task` objects to gearman for processing,
and returns results.
"""
<<<<<<< HEAD
=======

>>>>>>> b96b5871
import datetime
import logging
import uuid

from django.conf import settings
from gearman import GearmanClient
from gearman.constants import JOB_COMPLETE
from gearman.constants import JOB_FAILED
from gearman.constants import JOB_UNKNOWN
from gearman_encoder import JSONDataEncoder
<<<<<<< HEAD
=======

>>>>>>> b96b5871
from server import metrics
from server.tasks.backends.base import TaskBackend
from server.tasks.task import Task

logger = logging.getLogger("archivematica.mcp.server.jobs.tasks")


class MCPGearmanClient(GearmanClient):
    """
    Client that adds `wait_until_any_job_completed`, so that we can poll a bit
    more efficiently.
    """

    data_encoder = JSONDataEncoder

    def wait_until_any_job_completed(self, job_requests, poll_timeout=None):
        """
        Go into a select loop until any of our jobs have completed or failed.

        This is a modified version of `wait_until_jobs_completed`.
        """

        def continue_while_no_job_completed(any_activity):
            """Returns False (exiting the poll loop) if anything was completed."""
            for current_request in job_requests:
                if current_request.complete and current_request.state != JOB_UNKNOWN:
                    return False

            return True

        self.poll_connections_until_stopped(
            self.connection_list, continue_while_no_job_completed, timeout=poll_timeout
        )

        # Mark any job still in the queued state to poll_timeout
        for current_request in job_requests:
            if current_request.complete:
                self.request_to_rotating_connection_queue.pop(current_request, None)

        return job_requests


class GearmanTaskBackend(TaskBackend):
    """Submits tasks to MCPClient via Gearman.

    Tasks are batched into BATCH_SIZE groups (default 128), serialized and sent
    to MCPClient. This adds some complexity but saves a lot of overhead.
    """

    # The number of files we'll pack into each MCP Client job.  Chosen somewhat
    # arbitrarily, but benchmarking with larger values (like 512) didn't make much
    # difference to throughput.
    #
    # Setting this too large will use more memory; setting it too small will hurt
    # throughput.  So the trick is to set it juuuust right.
    TASK_BATCH_SIZE = settings.BATCH_SIZE
    MAX_RETRIES = 5

    def __init__(self):
        self.client = MCPGearmanClient([settings.GEARMAN_SERVER])

        self.current_task_batches = {}  # job_uuid: GearmanTaskBatch
        self.pending_gearman_jobs = {}  # job_uuid: List[GearmanTaskBatch]

    def submit_task(self, job, task):
        """Submit a `Task` (as part of the `Job` given) for processing.

        We add the task to the batch, and only actually send the batch
        to gearman if it's "full".
        """
        current_task_batch = self._get_current_task_batch(job.uuid)
        if len(current_task_batch) == 0:
            metrics.gearman_pending_jobs_gauge.inc()

        current_task_batch.add_task(task)

        # If we've hit TASK_BATCH_SIZE, send the batch to gearman
        if (len(current_task_batch) % self.TASK_BATCH_SIZE) == 0:
            self._submit_batch(job, current_task_batch)

    def wait_for_results(self, job):
        # Check if we have anything for this job that hasn't been submitted
        current_task_batch = self._get_current_task_batch(job.uuid)
        if len(current_task_batch) > 0:
            self._submit_batch(job, current_task_batch)

        try:
            pending_batches = self.pending_gearman_jobs[job.uuid]
        except KeyError:
            # No batches submitted
            return

        completed_request_count = 0
        gearman_requests = [request.pending for request in pending_batches]

        # Make sure everything has been accepted by gearman before getting results
        # Note that accepted here means STATE_PENDING, that is accepted by the
        # gearman server, not a client.
        self.client.wait_until_jobs_accepted(gearman_requests)

        while len(pending_batches) > completed_request_count:
            gearman_requests = self.client.wait_until_any_job_completed(
                gearman_requests
            )

            for batch in pending_batches:
                if batch.collected:
                    continue

                if batch.complete or batch.failed:
                    yield from batch.update_task_results()

                    batch.collected = True
                    completed_request_count += 1
                    metrics.gearman_active_jobs_gauge.dec()

            # Only keep checking unfinished requests
            gearman_requests = [
                request
                for request in gearman_requests
                if request.state not in (JOB_COMPLETE, JOB_FAILED)
            ]

        # Once we've gotten results for all job tasks, clear the batches
        del self.pending_gearman_jobs[job.uuid]

    def _get_current_task_batch(self, job_uuid):
        """Return the current GearmanTaskBatch for the job, or initialize a new
        one.
        """
        try:
            return self.current_task_batches[job_uuid]
        except KeyError:
            self.current_task_batches[job_uuid] = GearmanTaskBatch()
            return self.current_task_batches[job_uuid]

    def _submit_batch(self, job, task_batch):
        if len(task_batch) == 0:
            return

        task_batch.submit(self.client, job, max_retries=self.MAX_RETRIES)

        metrics.gearman_active_jobs_gauge.inc()
        metrics.gearman_pending_jobs_gauge.dec()

        if job.uuid not in self.pending_gearman_jobs:
            self.pending_gearman_jobs[job.uuid] = []
        self.pending_gearman_jobs[job.uuid].append(task_batch)

        # Clear the current task batch
        if self.current_task_batches[job.uuid] is task_batch:
            del self.current_task_batches[job.uuid]


class GearmanTaskBatch:
    """A collection of `Task` objects, to be submitted as one gearman job."""

    def __init__(self):
        self.uuid = uuid.uuid4()
        self.tasks = []
        self.pending = None
        self.collected = False

    def __len__(self):
        return len(self.tasks)

    @property
    def complete(self):
        return self.pending and self.pending.state == JOB_COMPLETE

    @property
    def failed(self):
        return self.pending and self.pending.state == JOB_FAILED

    def serialize_task(self, task):
        return {
            "uuid": str(task.uuid),
            "createdDate": task.start_timestamp,
            "arguments": task.arguments,
            "wants_output": task.wants_output,
        }

    def add_task(self, task):
        self.tasks.append(task)

    def submit(self, client, job, max_retries=0):
        # Log tasks to DB, before submitting the batch, as mcpclient then updates them
        Task.bulk_log(self.tasks, job)

        data = {"tasks": {}}
        for task in self.tasks:
            task_uuid = str(task.uuid)
            data["tasks"][task_uuid] = self.serialize_task(task)

        self.pending = client.submit_job(
            task=job.name.encode(),
            data=data,
            unique=str(self.uuid).encode(),
            wait_until_complete=False,
            background=False,
            max_retries=max_retries,
        )
        logger.debug("Submitted gearman job %s (%s)", self.uuid, job.name)

    def result(self):
        if not self.complete:
            raise RuntimeError("Gearman task hasn't been executed yet")
        elif not self.pending.result:
            raise ValueError("Unexpected empty result from Gearman job")

        job_result = self.pending.result

        try:
            return job_result["task_results"]
        except KeyError:
            raise ValueError(
                f"Expected a map containing 'task_results', but got: {job_result!r}"
            )

    def update_task_results(self):
        if self.failed:
            logger.error("Gearman task batch %s failed to execute", self.uuid)

            for task in self.tasks:
                task.exit_code = 1
                task.done = True
                yield task
        else:
            result = self.result()
            for task in self.tasks:
                task_id = str(task.uuid)
                task_result = result[task_id]
                task.exit_code = task_result["exitCode"]
                task.stdout = task_result.get("stdout", "")
                task.stderr = task_result.get("stderr", "")
                task.finished_timestamp = task_result.get("finishedTimestamp")
                if task.finished_timestamp:
                    task.finished_timestamp = datetime.datetime.fromisoformat(
                        task.finished_timestamp
                    )
                task.write_output()

                task.done = True

                logger.debug(
                    "Task %s finished! Result %s - %s",
                    task_id,
                    self.pending.state,
                    task_result["exitCode"],
                )

                yield task<|MERGE_RESOLUTION|>--- conflicted
+++ resolved
@@ -2,10 +2,6 @@
 Gearman task backend. Submits `Task` objects to gearman for processing,
 and returns results.
 """
-<<<<<<< HEAD
-=======
-
->>>>>>> b96b5871
 import datetime
 import logging
 import uuid
@@ -16,10 +12,6 @@
 from gearman.constants import JOB_FAILED
 from gearman.constants import JOB_UNKNOWN
 from gearman_encoder import JSONDataEncoder
-<<<<<<< HEAD
-=======
-
->>>>>>> b96b5871
 from server import metrics
 from server.tasks.backends.base import TaskBackend
 from server.tasks.task import Task
