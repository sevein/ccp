--- conflicted
+++ resolved
@@ -53,10 +53,6 @@
       - "--config-file=./worker/pyproject.toml"
     additional_dependencies:
     - types-requests
-<<<<<<< HEAD
-    - pytest
-=======
-    - types-python-dateutil
     - pytest
 - repo: https://github.com/tcort/markdown-link-check
   rev: v3.12.2
@@ -67,5 +63,4 @@
     exclude: |
       (?x)^(
         src/dashboard/src/media/vendor/.*\.md
-      )
->>>>>>> 90a885ae
+      )